#!/usr/bin/env ruby -w
# encoding: UTF-8
#
# = TextParser/Rule.rb -- The TaskJuggler III Project Management Software
#
# Copyright (c) 2006, 2007, 2008, 2009 by Chris Schlaeger <cs@kde.org>
#
# This program is free software; you can redistribute it and/or modify
# it under the terms of version 2 of the GNU General Public License as
# published by the Free Software Foundation.
#

class TextParser

  # The TextParserRule holds the basic elment of the syntax description. Each
  # rule has a name and a set of patterns. The parser uses these rules to parse
  # the input files. The first token of a pattern must resolve to a terminal
  # token. The resolution can run transitively over a set of rules. The first
  # tokens of each pattern of a rule must resolve to a terminal symbol and all
  # terminals must be unique in the scope that they appear in. The parser uses
  # this first token to select the next pattern it uses for the syntactical
  # analysis. A rule can be marked as repeatable and/or optional. In this case
  # the syntax element described by the rule may occur 0 or multiple times in
  # the parsed file.
  class Rule

    attr_reader :name, :patterns, :optional, :repeatable, :keyword, :doc
    attr_accessor :transitions

    # Create a new syntax rule called +name+.
    def initialize(name)
      @name = name
      @patterns = []
      @repeatable = false
      @optional = false
      @transitions = []
      # In case a rule is optional or any of the patterns is fully optional,
      # this variable is set to true.
      @transitiveOptional = nil
      @keyword = nil
    end

    # Add a new +pattern+ to the Rule. It should be of type
    # TextParser::Pattern.
    def addPattern(pattern)
      @patterns << pattern
    end

    # Mark the rule as an optional element of the syntax.
    def setOptional
      @optional = true
    end

    # Return true if the rule describes optional elements. The evaluation
    # recursively descends into the pattern if necessary and stores the result
    # to be reused for later calls.
    def optional?(rules)
      # If we have a cached result, use this.
      return @transitiveOptional if @transitiveOptional

      # If the rule is marked optional, then it is optional.
      if @optional
        return @transitiveOptional = true
      end

      # If all patterns describe optional content, then this rule is optional
      # as well.
      @transitiveOptional = true
      @patterns.each do |pat|
        return @transitiveOptional = false unless pat.optional?(rules)
      end
    end

    # Mark the syntax element described by this Rule as a repeatable element
    # that can occur once or more times in sequence.
    def setRepeatable
      @repeatable = true
    end

    # Add a description for the syntax elements of this Rule. +doc+ is a
    # RichText and +keyword+ is a unique name of this Rule. To avoid
    # ambiguouties, an optional scope can be appended, separated by a dot
    # (E.g. name.scope).
    def setDoc(keyword, doc)
      raise 'No pattern defined yet' if @patterns.empty?
      @patterns[-1].setDoc(keyword, doc)
    end

    # Add a description for a pattern element of the last added pattern.
    def setArg(idx, doc)
      raise 'No pattern defined yet' if @patterns.empty?
      @patterns[-1].setArg(idx, doc)
    end

<<<<<<< HEAD
    # Add a reference to another rule for documentation purposes.
=======
    def setLastSyntaxToken(idx)
      raise 'No pattern defined yet' if @patterns.empty?
      raise 'Token index too large' if idx >= @patterns[-1].tokens.count
      @patterns[-1].setLastSyntaxToken(idx)
    end

>>>>>>> 8ceffc09
    def setSeeAlso(also)
      raise 'No pattern defined yet' if @patterns.empty?
      @patterns[-1].setSeeAlso(also)
    end

    # Add a reference to a code example. +file+ is the name of the file. +tag+
    # is a tag within the file that specifies a part of this file.
    def setExample(file, tag)
      @patterns[-1].setExample(file, tag)
    end

    # Return a reference the pattern of this Rule.
    def pattern(idx)
      @patterns[idx]
    end

    # Return the pattern of this rule that matches the given +token+. If no
    # pattern matches, return nil.
    def matchingPatternIndex(token)
      0.upto(@transitions.length - 1) do |i|
        return i if @transitions[i].has_key?(token)
      end

      nil
    end

    def to_syntax(stack, docs, rules, skip)
      str = ''
      str << '[' if @optional || @repeatable
      str << '(' if @patterns.length > 1
      first = true
      pStr = ''
      @patterns.each do |pat|
        if first
          first = false
        else
          pStr << ' | '
        end
        pStr << pat.to_syntax_r(stack, docs, rules, skip)
      end
      return '' if pStr == ''
      str << pStr
      str << '...' if @repeatable
      str << ')' if @patterns.length > 1
      str << ']' if @optional || @repeatable
      str
    end

    def dump
      puts "Rule: #{name} #{@optional ? "[optional]" : ""} " +
           "#{@repeatable ? "[repeatable]" : ""}"
      0.upto(@patterns.length - 1) do |i|
        puts "  Pattern: \"#{@patterns[i]}\""
        @transitions[i].each do |key, rule|
          if key[0] == ?_
            token = "\"" + key.slice(1, key.length - 1) + "\""
          else
            token = key.slice(1, key.length - 1)
          end
          puts "    #{token} -> #{rule.name}"
        end
      end
      puts
    end

  end

end<|MERGE_RESOLUTION|>--- conflicted
+++ resolved
@@ -92,16 +92,15 @@
       @patterns[-1].setArg(idx, doc)
     end
 
-<<<<<<< HEAD
-    # Add a reference to another rule for documentation purposes.
-=======
+    # Specify the index +idx+ of the last token to be used for the syntax
+    # documentation. All subsequent tokens will be ignored.
     def setLastSyntaxToken(idx)
       raise 'No pattern defined yet' if @patterns.empty?
       raise 'Token index too large' if idx >= @patterns[-1].tokens.count
       @patterns[-1].setLastSyntaxToken(idx)
     end
 
->>>>>>> 8ceffc09
+    # Add a reference to another rule for documentation purposes.
     def setSeeAlso(also)
       raise 'No pattern defined yet' if @patterns.empty?
       @patterns[-1].setSeeAlso(also)
