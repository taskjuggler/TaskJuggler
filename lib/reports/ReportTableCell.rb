#!/usr/bin/env ruby -w
# encoding: UTF-8
#
# = ReportTableCell.rb -- The TaskJuggler III Project Management Software
#
# Copyright (c) 2006, 2007, 2008, 2009 by Chris Schlaeger <cs@kde.org>
#
# This program is free software; you can redistribute it and/or modify
# it under the terms of version 2 of the GNU General Public License as
# published by the Free Software Foundation.
#

class TaskJuggler

  # This class models the output format independent version of a cell in a
  # TableReport. It belongs to a certain ReportTableLine and
  # ReportTableColumn. Normally a cell contains text on a colored background.
  # By help of the @special variable it can alternatively contain any object
  # the provides the necessary output methods such as to_html.
  class ReportTableCell

    attr_reader :line
    attr_accessor :data, :category, :hidden, :alignment, :padding,
                  :text, :tooltip, :selfcontained,
                  :indent, :icon, :fontSize, :fontColor, :bold, :width,
                  :rows, :columns, :special

    # Create the ReportTableCell object and initialize the attributes to some
    # default values. _line_ is the ReportTableLine this cell belongs to. _text_
    # is the text that should appear in the cell. _headerCell_ is a flag that
    # must be true only for table header cells.
    def initialize(line, query, text = nil, headerCell = false)
      @line = line
      @line.addCell(self) if line

      @headerCell = headerCell
      # A copy of a Query object that is needed to access project data via the
      # query function.
      @query = query ? query.dup : nil
      # The cell textual content. This may be a String or a
      # RichTextIntermediate object.
      self.text = text || ''
      # A custom text for the tooltip.
      @tooltip = nil
      # The original data of the cell content (optional, nil if not provided)
      @data = nil
      @category = nil
      @hidden = false
      # How to horizontally align the cell
      @alignment = :center
      # Horizontal padding between frame and cell content
      @padding = 3
      # Whether or not to indent the cell. If not nil, it is a Fixnum
      # indicating the indentation level.
      @indent = nil
      # The basename of the icon file
      @icon = nil
      @fontSize = nil
      @fontColor = 0x000000
      @bold = false
      @width = nil
      @rows = 1
      @columns = 1
      @selfcontained = false
      # Ignore everything and use this reference to generate the output.
      @special = nil
    end

    # Return true if two cells are similar enough so that they can be merged in
    # the report to a single, wider cell. _c_ is the cell to compare this cell
    # with.
    def ==(c)
      @text == c.text &&
      @tooltip == c.tooltip &&
      @alignment == c.alignment &&
      @padding == c.padding &&
      @indent == c.indent &&
      @category == c.category
    end

    # Turn the abstract cell representation into an HTML element tree.
    def to_html
      return nil if @hidden
      return @special.to_html if @special

      # Determine cell attributes
      attribs = { }
      attribs['rowspan'] = "#{@rows}" if @rows > 1
      attribs['colspan'] = "#{@columns}" if @columns > 1
      attribs['class'] = @category ? @category : 'tabcell'
      cell = XMLElement.new('td', attribs)

      # Determine cell style
      alignSymbols = [ :left, :center, :right ]
      aligns = %w( left center right)
      style = "text-align:#{aligns[alignSymbols.index(@alignment)]}; "
      paddingLeft = paddingRight = 0
      if @indent && @alignment != :center
        if @alignment == :left
          paddingLeft = @padding + @indent * 8
          paddingRight = @padding
        elsif @alignment == :right
          paddingLeft = @padding
          paddingRight = @padding + (@line.table.maxIndent - @indent) * 8
        end
        style += "padding-left:#{paddingLeft}px; " unless paddingLeft == 3
        style += "padding-right:#{paddingRight}px; " unless paddingRight == 3
      elsif @padding != 3
        style += "padding-left:#{@padding}px; padding-right:#{@padding}px; "
        paddingLeft = paddingRight = @padding
      end
      style += "width:#{@width - paddingLeft - paddingRight}px; " if @width
      style += 'font-weight:bold; ' if @bold

      # If we have a RichText content and a width limit, we enable line
      # wrapping.
      if @text.is_a?(RichTextIntermediate) && @width
        style += "white-space:normal; "
      end

      style += "font-size: #{@fontSize}px; " if fontSize
      unless @fontColor == 0
        style += "color:#{'#%06X' % @fontColor}; "
      end
      if @text.is_a?(RichTextIntermediate) && @line && @line.table.equiLines
        style += "height:#{@line.height - 3}px; "
      end
      cell << (div = XMLElement.new('div',
        'class' => @category ? 'celldiv' : 'headercelldiv', 'style' => style))

      if @icon && !@selfcontained
        div << XMLElement.new('img', 'src' => "icons/#{@icon}.png",
                                     'align' => 'top',
                                     'style' => 'margin-right:3px;' +
                                                'margin-bottom:2px')
      end

      return cell if @text.nil?

      if @text.respond_to?('functionHandler') && @text.functionHandler('query')
        @text.functionHandler('query').setQuery(@query)
      end

      shortText, singleLine = shortVersion(@text)
      tooltip = nil
      if (@line && @line.table.equiLines && (!singleLine || @width )) ||
          !@category
        # The cell is size-limited. We only put a shortened plain-text version
        # in the cell and provide the full content via a tooltip.
        div << XMLText.new(shortText)
        tooltip = @text if @text != shortText
      else
        # The cell will adjust to the size of the content.
        if @text.is_a?(RichTextIntermediate)
          # Don't put the @text into a <div> but a <span>.
          @text.blockMode = false #if singleLine
          div << @text.to_html
        else
          div << XMLText.new(shortText)
        end
      end

      # Overwrite the tooltip if the user has specified a custom tooltip.
      tooltip = @tooltip if @tooltip
<<<<<<< HEAD
      if tooltip && !tooltip.empty?
=======
      if tooltip && !@selfcontained
>>>>>>> 2562022b
        if tooltip.respond_to?('functionHandler') &&
           tooltip.functionHandler('query')
          tooltip.functionHandler('query').setQuery(@query)
        end
        div['onmouseover'] = "TagToTip('#{cell.object_id}')"
        div['onmouseout'] = 'UnTip()'
        div << (ltDiv = XMLElement.new('div',
                                       'style' => 'position:fixed; ' +
                                       'visibility:hidden',
                                       'id' => "#{cell.object_id}"))
        ltDiv << (tooltip.respond_to?('to_html') ? tooltip.to_html :
                                                   XMLText.new(tooltip))

        div << XMLElement.new('img', 'src' => 'icons/details.png',
                              'width' => '6px',
                              'style' => 'vertical-align:top; ' +
                                         'margin:2px; ' +
                                         'top:5px')
      end

      cell
    end

    # Add the text content of the cell to an Array of Arrays form of the table.
    def to_csv(csv)
      # We only support left indentation in CSV files as the spaces for right
      # indentation will be disregarded by most applications.
      indent = @indent && @alignment == :left ? '  ' * @indent : ''
      if @special
        csv[-1] << @special.to_csv
      elsif @data && @data.is_a?(String)
        csv[-1] << indent + @data
      elsif @text
        if @text.respond_to?('functionHandler')
          @text.functionHandler('query').setQuery(@query)
        end
        csv[-1] << indent + shortVersion(@text)[0]
      end
    end

    private

    # Convert a RichText String into a small one-line plain text
    # version that fits the column.
    def shortVersion(itext)
      text = itext.to_s
      singleLine = true
      modified = false
      if text.include?("\n")
        text = text[0, text.index("\n")]
        singleLine = false
        modified = true
      end
      # Assuming an average character width of 9 pixels
      if @width && (text.length > (@width / 9))
        text = text[0, @width / 9]
        modified = shortened = true
      end
      # Add three dots to show that there is more info available.
      text += "..." if modified
      [ text, singleLine ]
    end

  end

end
<|MERGE_RESOLUTION|>--- conflicted
+++ resolved
@@ -162,11 +162,7 @@
 
       # Overwrite the tooltip if the user has specified a custom tooltip.
       tooltip = @tooltip if @tooltip
-<<<<<<< HEAD
-      if tooltip && !tooltip.empty?
-=======
-      if tooltip && !@selfcontained
->>>>>>> 2562022b
+      if tooltip && !tooltip.empty? && !@selfcontained
         if tooltip.respond_to?('functionHandler') &&
            tooltip.functionHandler('query')
           tooltip.functionHandler('query').setQuery(@query)
