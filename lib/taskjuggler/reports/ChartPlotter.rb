#!/usr/bin/env ruby -w
# encoding: UTF-8
#
# = ChartPlotter.rb -- The TaskJuggler III Project Management Software
#
# Copyright (c) 2006, 2007, 2008, 2009, 2010, 2011, 2012
#               by Chris Schlaeger <chris@linux.com>
#
# This program is free software; you can redistribute it and/or modify
# it under the terms of version 2 of the GNU General Public License as
# published by the Free Software Foundation.
#

require 'taskjuggler/Painter'

class TaskJuggler

  class ChartPlotterError < RuntimeError
  end

  class ChartPlotter

    def initialize(width, height, data)
      # +------------------------------------------------
      # |             ^
      # |   topMargin |             legendGap
      # |             v             <->
      # |              |               -x- foo
      # |<-leftMargin->|               -x- bar
      # |              |               <-legend
      # |              |                 Width---->
      # |              +------------
      # |             ^             <-rightMargin->
      # | bottomMargin|
      # |             v
      # +------------------------------------------------
      # <-----------------canvasWidth-------------------->
      # The width of the canvas area
      @width = width
      # The height of the canvas area
      @height = height
      # The raw data to plot as loaded from the CSV file.
      @data = data

      # The margins between the graph plotting area and the canvas borders.
      @topMargin = 30
      @bottomMargin = 30
      @leftMargin = 70
      @rightMargin = (@width * 0.382).to_i

      @legendGap = 20
      @markerWidth = 20
      @markerX = @width - @rightMargin + @legendGap
      @markerGap = 5
      @labelX = @markerX + @markerWidth + @markerGap
      @labelHeight = 20

      # The location of the 0/0 point of the graph plotter.
      @x0 = @leftMargin
      @y0 = @height - @bottomMargin

      @labels = []
      @yData = []
      @xData = nil
      @dataType = nil
      @xMinDate = nil
      @xMaxDate = nil
      @yMinDate = nil
      @yMaxDate = nil
      @yMinVal = nil
      @yMaxVal = nil
    end

    # Create the chart as Painter object.
    def generate
      analyzeData
      calcChartGeometry
      @painter = Painter.new(@width, @height) do |pa|
        drawGrid(pa)
        0.upto(@yData.length - 1) do |ci|
          # Compute a unique and distinguishable color for each data set. We
          # primarily use the hue value of the HSV color space for this. It
          # has 6 main colors each 60 degrees apart from each other. After the
          # first 360 round, we shift the angle by 60 / round so we get a
          # different color set than in the previous round. Additionally, the
          # saturation is decreased with each data set.
          color = Painter::Color.new(
            (60 * (ci % 6) + (60 / (1 + ci / 6))) % 360,
            255 - (ci / 8), 230, :hsv)

          drawDataGraph(pa, ci, color)
          drawLegendEntry(pa, ci, color)
        end
      end
    end

    def to_svg
      @painter.to_svg
    end

    private

<<<<<<< HEAD
=======
    def xLabels(p)
      xInterval = @xMaxDate - @xMinDate
      xAxisPixels = @width - (@rightMargin + @leftMargin)
      fm = Painter::FontMetrics.new
      labelWidth = fm.width('LiberationSans', 10.0, '2000-01-01')
      labelHeight = fm.height('LiberationSans', 10.0)
      labelPadding = 10
      noLabels = (xAxisPixels / (labelWidth + labelPadding)).floor

      labelInterval = xInterval / noLabels
      date = @xMinDate + labelInterval / 2
      p.group(:font_family => 'LiberationSans, Arial', :font_size => 10.0,
              :stroke => p.color(:black), :stroke_width => 1,
              :fill => p.color(:black)) do |gp|
        noLabels.times do |i|
          x = xDate2c(date)
          gp.text(x - labelWidth / 2, y2c(-5 - labelHeight),
                  date.to_s('%Y-%m-%d'), :stroke_width => 0)
          gp.line(x, y2c(0), x, y2c(-4))
          date += labelInterval
        end
      end
    end

    def yLabels(p)
      return unless @yMinDate && @yMaxDate

      yInterval = @yMaxDate - @yMinDate
      yAxisPixels = @height - (@topMargin + @bottomMargin)
      fm = Painter::FontMetrics.new
      labelHeight = fm.height('LiberationSans', 10.0)
      labelPadding = 10
      noLabels = (yAxisPixels / (labelHeight + labelPadding)).floor
      noLabels = 10 if noLabels > 10

      labelInterval = yInterval / noLabels
      date = @yMinDate + labelInterval / 2
      p.group(:font_family => 'LiberationSans, Arial', :font_size => 10.0,
              :stroke => p.color(:black), :stroke_width => 1,
              :fill => p.color(:black)) do |gp|
        noLabels.times do |i|
          y = yDate2c(date)
          gp.text(0, y + labelHeight / 2 - 2,
                  date.to_s('%Y-%m-%d'), :stroke_width => 0)
          gp.line(x2c(-4), y, @width - @rightMargin, y)
          date += labelInterval
        end
      end
    end

    # Convert a chart X coordinate to a canvas X coordinate.
    def x2c(x)
      @x0 + x
    end

    # Convert a chart Y coordinate to a canvas Y coordinate.
    def y2c(y)
      @y0 - y
    end

    # Convert a date to a chart X coordinate.
    def xDate2c(date)
      x2c(((date - @xMinDate) * (@width - (@leftMargin + @rightMargin))) /
           (@xMaxDate - @xMinDate))
    end

    # Convert a Y data date to a chart Y coordinate.
    def yDate2c(date)
      y2c(((date - @yMinDate) * (@height - (@topMargin + @bottomMargin))) /
          (@yMaxDate - @yMinDate))
    end

    # Convert a Y data value to a chart Y coordinate.
    def yNum2c(number)
      y2c(((number - @yMinVal) * (@height - (@topMargin + @bottomMargin))) /
          (@yMaxVal - @yMinVal))
    end

    def setMarker(p, type, x, y)
      r = 4
      case (type / 5) % 5
      when 0
        # Diamond
        points = [ [ x - r, y ],
                   [ x, y + r ],
                   [ x + r, y ],
                   [ x, y - r ],
                   [ x - r, y ] ]
        p.polyline(points)
      when 1
        # Square
        rr = (r / Math.sqrt(2.0)).to_i
        p.rect(x - rr, y - rr, 2 * rr, 2 * rr)
      when 2
        # Triangle Down
        points = [ [ x - r, y - r ],
                   [ x, y + r ],
                   [ x + r, y - r ],
                   [ x - r, y - r ] ]
        p.polyline(points)
      when 3
        # Triangle Up
        points = [ [ x - r, y + r ],
                   [ x, y - r ],
                   [ x + r, y + r ],
                   [ x - r, y + r ] ]
        p.polyline(points)
      else
        p.circle(x, y, r)
      end
    end

>>>>>>> 0d4022b3
    def analyzeData
      # Convert the @data from a line list into a column list. Each element of
      # the list is an Array for the other dimension.
      columns = []
      ri = 0
      @data.each do |row|
        ci = 0
        row.each do |col|
          columns << [] if ri == 0

          if ci >= columns.length
            error("Row #{ri} contains more elements than the header row")
          end

          if col.nil?
            columns[ci][ri] = nil
          else
            begin
              # Check if we can convert the cell into a TjTime object. If so we
              # use this instead of the original String or Number.
              columns[ci][ri] = TjTime.new(col)
            rescue
              columns[ci][ri] =
                if col.empty?
                  nil
                elsif /[0-9]+(\.[0-9]*)*%/ =~ col
                  col.to_f
                else
                  col
                end
            end
          end
          ci += 1
        end
        ri += 1
      end

      header = true
      columns[0].each do |date|
        if header
          unless date == "Date"
            error("First column must have a 'Date' header instead of '#{date}'")
          end
          header = false
        else
          unless date.is_a?(TjTime)
            error("First column must be all dates")
          end
          @xMinDate = date if @xMinDate.nil? || date < @xMinDate
          @xMaxDate = date if @xMaxDate.nil? || date > @xMaxDate
        end
      end

      unless @xMinDate && @xMaxDate
        error("First column does not contain valid dates.")
      end

      # Add the xData values.
      @xData = columns[0][1..-1]

      # Now eleminate columns that contain invalid data.
      columns[1..-1].each do |col|
        badCol = false
        col[1..-1].each do |cell|
          if cell
            if cell.is_a?(TjTime)
              if @dataType && @dataType != :date
                badCol = true
                break
              else
                @dataType = :date
              end

              @yMinDate = cell if @yMinDate.nil? || cell < @yMinDate
              @yMaxDate = cell if @yMaxDate.nil? || cell > @yMaxDate
            elsif cell.is_a?(Fixnum) || cell.is_a?(Float)
              if @dataType && @dataType != :number
                badCol = true
                break
              else
                @dataType = :number
              end

              @yMinVal = cell if @yMinVal.nil? || cell < @yMinVal
              @yMaxVal = cell if @yMaxVal.nil? || cell > @yMaxVal
            else
              badCol = true
              break
            end
          else
            # Ignore missing values
            next unless cell
          end
        end
        # Store the header of the column. It will be used as label.
        @labels << col[0]
        # Add the column values as another entry into the yData list.
        @yData << col[1..-1] unless badCol
      end

      if @yData.empty?
        error("Columns don't contain any valid dates.")
      end
    end

    def calcChartGeometry
      # The size of the X-axis in pixels
      xAxisPixels = @width - (@rightMargin + @leftMargin)
      fm = Painter::FontMetrics.new
      # Width of the date label in pixels
      @dateLabelWidth = fm.width('LiberationSans', 10.0, '2000-01-01')
      # Height of the date label in pixels
      @labelHeight = fm.height('LiberationSans', 10.0)
      # Distance between 2 labels in pixels
      labelPadding = 10
      # The number of labels that fit underneath the X-axis
      @noXLabels = (xAxisPixels / (@dateLabelWidth + labelPadding)).floor

      # The number of labels that fit along the Y-axis
      yAxisPixels = @height - (@topMargin + @bottomMargin)
      @noYLabels = (yAxisPixels / (@labelHeight + labelPadding)).floor
      @noYLabels = 10 if @noYLabels > 10

      # Set min X date to midnight time.
      @xMinDate = @xMinDate.midnight
      # Ensure that we have at least a @noXLabels days long interval.
      minInterval = 60 * 60 * 24 * @noXLabels
      @xMaxDate = @xMinDate + minInterval if @xMaxDate - @xMinDate < minInterval

      case @dataType
      when :date
        # Set min Y date to midnight time.
        @yMinDate = @yMinDate.midnight
        # Ensure that we have at least a @noYLabels days long interval.
        minInterval = 60 * 60 * 24 * @noYLabels
        if @yMaxDate - @yMinDate < minInterval
          @yMaxDate = @yMinDate + minInterval
        end
      when :number
        # If all Y values are the same, we ensure that the Y-axis starts at 0
        # to provide a sense of scale.
        @yMinVal = 0 if @yMinVal == @yMaxVal

        # Ensure that Y-axis has at least a range of @noYLabels
        if @yMaxVal - @yMinVal < @noYLabels
          @yMaxVal = @yMinVal + @noYLabels
        end
      else
        raise "Unsupported dataType: #{@dataType}"
      end
    end

    def xLabels(p)
      # The time difference between two labels.
      labelInterval = (@xMaxDate - @xMinDate) / @noXLabels
      # We want the first label to show left-aligned with the Y-axis. Calc the
      # date for the first label.
      date = @xMinDate + labelInterval / 2

      p.group(:font_family => 'LiberationSans, Arial', :font_size => 10.0,
              :stroke => p.color(:black), :stroke_width => 1,
              :fill => p.color(:black)) do |gp|
        @noXLabels.times do |i|
          x = xDate2c(date)
          gp.text(x - @dateLabelWidth / 2, y2c(-5 - @labelHeight),
                  date.to_s('%Y-%m-%d'), :stroke_width => 0)
          #gp.rect(x - @dateLabelWidth / 2, y2c(-5 - @labelHeight),
          #        @dateLabelWidth, @labelHeight, :fill => gp.color(:white))
          gp.line(x, y2c(0), x, y2c(-4))
          date += labelInterval
        end
      end
    end

    def yLabels(p)
      case @dataType
      when :date
        return unless @yMinDate && @yMaxDate

        yInterval = @yMaxDate - @yMinDate

        # The time difference between two labels.
        labelInterval = yInterval / @noYLabels
        date = @yMinDate + labelInterval / 2
        p.group(:font_family => 'LiberationSans, Arial', :font_size => 10.0,
                :stroke => p.color(:black), :stroke_width => 1,
                :fill => p.color(:black)) do |gp|
          @noYLabels.times do |i|
            y = yDate2c(date)
            gp.text(0, y + @labelHeight / 2 - 2,
                    date.to_s('%Y-%m-%d'), :stroke_width => 0)
            gp.line(x2c(-4), y, @width - @rightMargin, y)
            date += labelInterval
          end
        end
      when :number
        return unless @yMinVal && @yMaxVal

        yInterval = @yMaxVal - @yMinVal

        fm = Painter::FontMetrics.new

        # The time difference between two labels.
        labelInterval = yInterval / @noYLabels
        val = @yMinVal + labelInterval / 2
        p.group(:font_family => 'LiberationSans, Arial', :font_size => 10.0,
                :stroke => p.color(:black), :stroke_width => 1,
                :fill => p.color(:black)) do |gp|
          @noYLabels.times do |i|
            y = yNum2c(val)
            labelText = "%.0f" % val
            labelWidth = fm.width('LiberationSans', 10.0, labelText)
            gp.text(@leftMargin - 7 - labelWidth, y + @labelHeight / 2 - 3,
                    labelText, :stroke_width => 0)
            gp.line(x2c(-4), y, @width - @rightMargin, y)
            val += labelInterval
          end
        end
      else
        raise "Unsupported dataType #{@dataType}"
      end


    end

    # Convert a chart X coordinate to a canvas X coordinate.
    def x2c(x)
      @x0 + x
    end

    # Convert a chart Y coordinate to a canvas Y coordinate.
    def y2c(y)
      @y0 - y
    end

    # Convert a date to a chart X coordinate.
    def xDate2c(date)
      x2c(((date - @xMinDate) * (@width - (@leftMargin + @rightMargin))) /
           (@xMaxDate - @xMinDate))
    end

    # Convert a Y data date to a chart Y coordinate.
    def yDate2c(date)
      y2c(((date - @yMinDate) * (@height - (@topMargin + @bottomMargin))) /
          (@yMaxDate - @yMinDate))
    end

    # Convert a Y data value to a chart Y coordinate.
    def yNum2c(number)
      y2c(((number - @yMinVal) * (@height - (@topMargin + @bottomMargin))) /
          (@yMaxVal - @yMinVal))
    end

    def drawGrid(painter)
      painter.group(:stroke => painter.color(:black), :font_size => 11) do |p|
        p.line(x2c(0), y2c(0),
                x2c(@width - (@leftMargin + @rightMargin)), y2c(0))
        p.line(x2c(0), y2c(0),
               x2c(0), y2c(@height - (@topMargin + @bottomMargin)))
        yLabels(p)
        xLabels(p)
      end
    end

    def drawDataGraph(painter, ci, color)
      values = @yData[ci]
      painter.group(:stroke_width => 3, :stroke => color, :fill => color) do |p|
        lastX = lastY = nil
        # Plot markers for each x/y data pair of the set and connect the
        # dots with lines. If a y value is nil, the line will be
        # interrupted.
        values.length.times do |i|
          if values[i]
            xc = xDate2c(@xData[i])
            if values[i].is_a?(TjTime)
              yc = yDate2c(values[i])
            else
              yc = yNum2c(values[i])
            end
            p.line(lastX, lastY, xc, yc) if lastY
            setMarker(p, ci, xc, yc)
            lastX = xc
            lastY = yc
          else
            lastY = lastX = nil
          end
        end
      end
    end

    def drawLegendEntry(painter, ci, color)
      painter.group(:stroke_width => 3, :stroke => color, :fill => color,
                    :font_size => 11) do |p|
        # Add the marker to the legend
        labelY = @topMargin + @labelHeight / 2 + ci * @labelHeight
        markerY = labelY + @labelHeight / 2
        setMarker(p, ci, @markerX + @markerWidth / 2, markerY)
        p.line(@markerX, markerY, @markerX + @markerWidth, markerY)
        p.text(@labelX, labelY + @labelHeight - 5, @labels[ci],
               :stroke => p.color(:black), :stroke_width => 0,
               :fill => p.color(:black))
      end
    end

    def setMarker(p, type, x, y)
      r = 4
      case (type / 5) % 5
      when 0
        # Diamond
        points = [ [ x - r, y ],
                   [ x, y + r ],
                   [ x + r, y ],
                   [ x, y - r ],
                   [ x - r, y ] ]
        p.polyline(points)
      when 1
        # Square
        rr = (r / Math.sqrt(2.0)).to_i
        p.rect(x - rr, y - rr, 2 * rr, 2 * rr)
      when 2
        # Triangle Down
        points = [ [ x - r, y - r ],
                   [ x, y + r ],
                   [ x + r, y - r ],
                   [ x - r, y - r ] ]
        p.polyline(points)
      when 3
        # Triangle Up
        points = [ [ x - r, y + r ],
                   [ x, y - r ],
                   [ x + r, y + r ],
                   [ x - r, y + r ] ]
        p.polyline(points)
      else
        p.circle(x, y, r)
      end
    end

    def error(msg)
      raise ChartPlotterError, msg
    end

  end

end
<|MERGE_RESOLUTION|>--- conflicted
+++ resolved
@@ -100,8 +100,6 @@
 
     private
 
-<<<<<<< HEAD
-=======
     def xLabels(p)
       xInterval = @xMaxDate - @xMinDate
       xAxisPixels = @width - (@rightMargin + @leftMargin)
@@ -214,7 +212,6 @@
       end
     end
 
->>>>>>> 0d4022b3
     def analyzeData
       # Convert the @data from a line list into a column list. Each element of
       # the list is an Array for the other dimension.
