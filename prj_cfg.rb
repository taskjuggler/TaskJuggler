# -*- coding: utf-8 -*-

# PROJECT
PROJECT_NAME    = 'TaskJuggler III'
PROJECT_SUMMARY = 'Project Management Software'
PROJECT_HOMEPAGE= 'http://www.taskjuggler.org'
UNIX_NAME       = 'taskjuggler'

# PERSONAL
USER_NAME       = 'Chris Schlaeger'
USER_EMAIL      = 'chris@linux.com'
RUBYFORGE_USER  = ENV['RUBYFORGE_USER']
#CERT_PRIVATE    = ENV['HOME']/.gem/certs/gem-private-key.pem

# VERSION
begin
    $: << 'lib'
    require 'lib/taskjuggler/Tj3Config'
    PROJECT_VERSION = AppConfig.version
rescue LoadError
    puts '> unable to set project version, what a shame ... does version mean something to you ??'
    exit 1
end

# DIRECTORIES
BIN_DIR         = 'bin'
LIB_DIR         = 'lib'
EXT_DIR         = 'ext'
TEST_DIR        = 'test'
DATA_DIR        = 'data'
RDOC_DIR        = 'doc'
RCOV_DIR        = 'rcov'
RAKE_DIR        = 'tasks'
MANUAL_DIR      = 'manual'

# FILES
README          = FileList['README.rdoc']
CHANGELOG       = 'CHANGELOG'
LICENSE         = 'COPYING'
DESCRIPTION     = <<'EOT'
TaskJuggler is a project management software that goes far beyond the commonly
known Gantt chart editors.
EOT
RAKEFILE        = 'Rakefile'
PRJ_FILE        = 'prj_cfg.rb'
GEM_SPEC_FILE   = 'gem_spec.rb'
DATA_FILES      = FileList["benchmarks/**/*", "examples/**/*", "manual/*", "test/all.rb", "test/MessageChecker.rb", "test/TestSuite/**/*", "spec/**/*", "data/**/*"]
<<<<<<< HEAD
DEPENDENCIES    = { 'mail' => '= 2.1.3' }
=======
DEPENDENCIES    = { 'mail' => '2.1.15',
                    'open4' => '1.0.1' }
>>>>>>> 8afe76aa
DEVEL_DEPENDENCIES = { 'rcov' => '0.9.9',
                       'rspec' => '2.5.0' }<|MERGE_RESOLUTION|>--- conflicted
+++ resolved
@@ -45,11 +45,6 @@
 PRJ_FILE        = 'prj_cfg.rb'
 GEM_SPEC_FILE   = 'gem_spec.rb'
 DATA_FILES      = FileList["benchmarks/**/*", "examples/**/*", "manual/*", "test/all.rb", "test/MessageChecker.rb", "test/TestSuite/**/*", "spec/**/*", "data/**/*"]
-<<<<<<< HEAD
-DEPENDENCIES    = { 'mail' => '= 2.1.3' }
-=======
-DEPENDENCIES    = { 'mail' => '2.1.15',
-                    'open4' => '1.0.1' }
->>>>>>> 8afe76aa
+DEPENDENCIES    = { 'mail' => '= 2.1.15' }
 DEVEL_DEPENDENCIES = { 'rcov' => '0.9.9',
                        'rspec' => '2.5.0' }